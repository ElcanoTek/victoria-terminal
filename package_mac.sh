#!/usr/bin/env bash
set -e
uvx pyinstaller --noconfirm --console --name Victoria \
  --icon assets/icon.icns \
  --add-data "crush.template.json:." \
  --add-data "snowflake.mcp.json:." \
  --add-data ".crushignore:." \
  --add-data "CRUSH.md:." \
  --add-data "VICTORIA.md:." \
  victoria.py

APP="dist/Victoria.app"
MACOS="$APP/Contents/MacOS"

# Rename the compiled binary so we can wrap it with a launcher
mv "$MACOS/Victoria" "$MACOS/victoria-bin"

# Wrapper executable that Finder launches. It opens Terminal and runs the binary.
cat > "$MACOS/Victoria" <<'EOF'
#!/bin/bash
DIR="$(cd "$(dirname "$0")" && pwd)"
<<<<<<< HEAD
BIN="$DIR/victoria-bin"
if [ -n "$TERM_PROGRAM" ]; then
  exec "$BIN"
else
  osascript <<END
tell application "Terminal"
  if not (exists window 1) then
    do script "$BIN"
  else
    do script "$BIN" in window 1
    activate
  end if
end tell
END
=======
if [ -n "$TERM_PROGRAM" ]; then
  "$DIR/launch.command"
else
  open -a Terminal "$DIR/launch.command"
>>>>>>> 2dfc38a9
fi
EOF
chmod +x "$MACOS/Victoria"<|MERGE_RESOLUTION|>--- conflicted
+++ resolved
@@ -19,7 +19,6 @@
 cat > "$MACOS/Victoria" <<'EOF'
 #!/bin/bash
 DIR="$(cd "$(dirname "$0")" && pwd)"
-<<<<<<< HEAD
 BIN="$DIR/victoria-bin"
 if [ -n "$TERM_PROGRAM" ]; then
   exec "$BIN"
@@ -34,12 +33,7 @@
   end if
 end tell
 END
-=======
-if [ -n "$TERM_PROGRAM" ]; then
-  "$DIR/launch.command"
-else
-  open -a Terminal "$DIR/launch.command"
->>>>>>> 2dfc38a9
+
 fi
 EOF
 chmod +x "$MACOS/Victoria"